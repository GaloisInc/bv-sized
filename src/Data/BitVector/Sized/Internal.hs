{-# LANGUAGE BangPatterns #-}
{-# LANGUAGE DataKinds #-}
{-# LANGUAGE DeriveGeneric #-}
{-# LANGUAGE DeriveLift #-}
{-# LANGUAGE GADTs #-}
{-# LANGUAGE KindSignatures #-}
{-# LANGUAGE MultiWayIf #-}
{-# LANGUAGE PatternSynonyms #-}
{-# LANGUAGE ScopedTypeVariables #-}
{-# LANGUAGE TemplateHaskell #-}
{-# LANGUAGE TypeApplications #-}
{-# LANGUAGE TypeOperators #-}

{-|
Module      : Data.BitVector.Sized.Internal
Copyright   : (c) Galois Inc. 2018
License     : BSD-3
Maintainer  : benselfridge@galois.com
Stability   : experimental
Portability : portable

Internal hidden module containing all definitions for the 'BV' type.
-}

module Data.BitVector.Sized.Internal where

import Data.BitVector.Sized.Panic (panic)

<<<<<<< HEAD
import qualified Data.Bits       as B
import qualified Data.ByteString as BS
import qualified Numeric         as N
=======
-- Qualified imports
import qualified Data.Bits                  as B
import qualified Data.Bits.Bitwise          as B
import qualified Numeric                    as N
import qualified Data.Parameterized.NatRepr as P
import qualified Prelude as Prelude
>>>>>>> 2cddfe1d

-- Unqualified imports
import Data.Char (intToDigit)
import Data.List (genericLength)
import Data.Int
import Data.Kind (Type)
import Data.Maybe (fromJust)
import Data.Word
import Data.Parameterized ( NatRepr
                          , mkNatRepr
                          , natValue
                          , intValue
                          , addNat
                          , ShowF
                          , EqF(..)
                          , Hashable(..)
                          , Some(..)
                          , Pair(..)
                          )
<<<<<<< HEAD
import qualified Data.Parameterized.NatRepr as P
=======
>>>>>>> 2cddfe1d
import GHC.Generics
import GHC.TypeLits
import Language.Haskell.TH.Lift (Lift)
import Numeric.Natural
import Prelude hiding (abs, or, and, negate, concat, signum)

----------------------------------------
-- Utility functions

-- | Check that a 'NatRepr' is representable as an 'Int'.
checkNatRepr :: NatRepr w -> a -> a
checkNatRepr = checkNatural . natValue

-- | Check that a 'Natural' is representable as an 'Int'.
checkNatural :: Natural -> a -> a
checkNatural n a = if n > (fromIntegral (maxBound :: Int) :: Natural)
  then panic "Data.BitVector.Sized.Internal.checkNatural"
       [show n <> " not representable as Int"]
  else a


-- | Unsafe coercion from @Natural@ to @Int@.  We mostly use this to
--   interact with operations from "Data.Bits".  This should only be
--   called when we already know the input @Natural@ is small enough,
--   e.g., because we previously called @checkNatural@.
fromNatural :: Natural -> Int
fromNatural = fromIntegral

----------------------------------------
-- BitVector data type definitions

-- | Bitvector datatype, parameterized by width.
data BV (w :: Nat) :: Type where
  -- | We store the value as an 'Integer' rather than a 'Natural',
  -- since many of the operations on bitvectors rely on a two's
  -- complement representation. However, an invariant on the value is
  -- that it must always be positive.
  --
  -- Secondly, we maintain the invariant that any constructed BV value
  -- has a width whose value is representable in a Haskell @Int@.
  BV :: Integer -> BV w

  deriving (Generic, Show, Read, Eq, Ord, Lift)

instance ShowF BV

instance EqF BV where
  BV bv `eqF` BV bv' = bv == bv'

instance Hashable (BV w) where
  hashWithSalt salt (BV i) = hashWithSalt salt i

----------------------------------------
-- BV construction
-- | Internal function for masking the input integer *without*
-- checking that the width is representable as an 'Int'. We use this
-- instead of 'mkBV' whenever we already have some guarantee that the
-- width is legal.
mkBV' :: NatRepr w -> Integer -> BV w
mkBV' w x = BV (P.toUnsigned w x)

-- | Construct a bitvector with a particular width, where the width is
-- provided as an explicit `NatRepr` argument. The input 'Integer',
-- whether positive or negative, is silently truncated to fit into the
-- number of bits demanded by the return type. The width cannot be
-- arbitrarily large; it must be representable as an 'Int'.
--
-- >>> mkBV (knownNat @4) 10
-- BV 10
-- >>> mkBV (knownNat @2) 10
-- BV 2
-- >>> mkBV (knownNat @4) (-2)
-- BV 14
mkBV :: NatRepr w
     -- ^ Desired bitvector width
     -> Integer
     -- ^ Integer value to truncate to bitvector width
     -> BV w
mkBV w x = checkNatRepr w $ mkBV' w x

-- | Return 'Nothing' if the unsigned 'Integer' does not fit in the
-- required number of bits, otherwise return the input.
checkUnsigned :: NatRepr w
              -> Integer
              -> Maybe Integer
checkUnsigned w i = if i < 0 || i > P.maxUnsigned w
  then Nothing
  else Just i

-- | Like 'mkBV', but returns 'Nothing' if unsigned input integer cannot be
-- represented in @w@ bits.
mkBVUnsigned :: NatRepr w
             -- ^ Desired bitvector width
             -> Integer
             -- ^ Integer value
             -> Maybe (BV w)
mkBVUnsigned w x = checkNatRepr w $ BV <$> checkUnsigned w x

-- | Return 'Nothing if the signed 'Integer' does not fit in the
-- required number of bits, otherwise return an unsigned positive
-- integer that fits in @w@ bits.
signedToUnsigned :: 1 <= w => NatRepr w
                 -- ^ Width of output
                 -> Integer
                 -> Maybe Integer
signedToUnsigned w i = if i < P.minSigned w || i > P.maxSigned w
  then Nothing
  else Just $ if i < 0 then i + P.maxUnsigned w + 1 else i

-- | Like 'mkBV', but returns 'Nothing' if signed input integer cannot
-- be represented in @w@ bits.
mkBVSigned :: 1 <= w => NatRepr w
              -- ^ Desired bitvector width
           -> Integer
           -- ^ Integer value
           -> Maybe (BV w)
mkBVSigned w x = checkNatRepr w $ BV <$> signedToUnsigned w x

-- | The minimum unsigned value for bitvector with given width (always 0).
minUnsigned :: NatRepr w -> BV w
minUnsigned w = checkNatRepr w $ BV 0

-- | The maximum unsigned value for bitvector with given width.
maxUnsigned :: NatRepr w -> BV w
maxUnsigned w = checkNatRepr w $ BV (P.maxUnsigned w)

-- | The minimum value for bitvector in two's complement with given width.
minSigned :: 1 <= w => NatRepr w -> BV w
minSigned w = mkBV w (P.minSigned w)

-- | The maximum value for bitvector in two's complement with given width.
maxSigned :: 1 <= w => NatRepr w -> BV w
maxSigned w = checkNatRepr w $ BV (P.maxSigned w)

-- | @unsignedClamp w i@ rounds @i@ to the nearest value between @0@
-- and @2^w - 1@ (inclusive).
unsignedClamp :: NatRepr w -> Integer -> BV w
unsignedClamp w x = checkNatRepr w $
  if | x < P.minUnsigned w -> BV (P.minUnsigned w)
     | x > P.maxUnsigned w -> BV (P.maxUnsigned w)
     | otherwise -> BV x

-- | @signedClamp w i@ rounds @i@ to the nearest value between
-- @-2^(w-1)@ and @2^(w-1) - 1@ (inclusive).
signedClamp :: 1 <= w => NatRepr w -> Integer -> BV w
signedClamp w x = checkNatRepr w $
  if | x < P.minSigned w -> BV (P.minSigned w)
     | x > P.maxSigned w -> BV (P.maxSigned w)
     | otherwise -> BV x

----------------------------------------
-- Construction from fixed-width data types

-- | Construct a 'BV' from a 'Bool'.
bool :: Bool -> BV 1
bool True = BV 1
bool False = BV 0

-- | Construct a 'BV' from a 'Word8'.
word8 :: Word8 -> BV 8
word8 = BV . toInteger

-- | Construct a 'BV' from a 'Word16'.
word16 :: Word16 -> BV 16
word16 = BV . toInteger

-- | Construct a 'BV' from a 'Word32'.
word32 :: Word32 -> BV 32
word32 = BV . toInteger

-- | Construct a 'BV' from a 'Word64'.
word64 :: Word64 -> BV 64
word64 = BV . toInteger

-- | Construct a 'BV' from an 'Int8'.
int8 :: Int8 -> BV 8
int8 = word8 . (fromIntegral :: Int8 -> Word8)

-- | Construct a 'BV' from an 'Int16'.
int16 :: Int16 -> BV 16
int16 = word16 . (fromIntegral :: Int16 -> Word16)

-- | Construct a 'BV' from an 'Int32'.
int32 :: Int32 -> BV 32
int32 = word32 . (fromIntegral :: Int32 -> Word32)

-- | Construct a 'BV' from an 'Int64'.
int64 :: Int64 -> BV 64
int64 = word64 . (fromIntegral :: Int64 -> Word64)

-- | Construct a 'BV' from a list of bits, in big endian order (bits
-- with lower value index in the list are mapped to higher order bits
-- in the output bitvector). Return the resulting 'BV' along with its
-- width.
--
-- >>> case bitsBE [True, False] of p -> (fstPair p, sndPair p)
-- (2,BV 2)
bitsBE :: [Bool] -> Pair NatRepr BV
<<<<<<< HEAD
bitsBE [] = Pair (P.knownNat @0) (zero (P.knownNat @0))
bitsBE (b:bs) = case bitsBE bs of
  Pair w bv -> Pair w' bv'
    where w' = (P.knownNat @1) `addNat` w
          bv' = concat (P.knownNat @1) w (bool b) bv
=======
bitsBE bs = case mkNatRepr (fromInteger (genericLength bs)) of
  Some w -> checkNatRepr w $ Pair w (BV (B.fromListBE bs))
>>>>>>> 2cddfe1d

-- | Construct a 'BV' from a list of bits, in little endian order
-- (bits with lower value index in the list are mapped to lower order
-- bits in the output bitvector). Return the resulting 'BV' along
-- with its width.
--
-- >>> case bitsLE [True, False] of p -> (fstPair p, sndPair p)
-- (2,BV 1)
bitsLE :: [Bool] -> Pair NatRepr BV
<<<<<<< HEAD
bitsLE [] = Pair (P.knownNat @0) (zero (P.knownNat @0))
bitsLE (b:bs) = case bitsLE bs of
  Pair w bv -> Pair w' bv'
    where w' = w `addNat` (P.knownNat @1)
          bv' = concat w (P.knownNat @1) bv (bool b)
=======
bitsLE bs = case mkNatRepr (fromInteger (genericLength bs)) of
  Some w -> checkNatRepr w $ Pair w (BV (B.fromListLE bs))
>>>>>>> 2cddfe1d

-- | Convert a 'ByteString' (big-endian) of length @n@ to an 'Integer'
-- with @8*n@ bits. This function uses a balanced binary fold to
-- achieve /O(n log n)/ total memory allocation and run-time, in
-- contrast to the /O(n^2)/ that would be required by a naive
-- left-fold.
byteStringToIntegerBE :: BS.ByteString -> Integer
byteStringToIntegerBE bs
  | l == 0 = 0
  | l == 1 = toInteger (BS.head bs)
  | otherwise = x1 `B.shiftL` (l2 * 8) B..|. x2
  where
    l = BS.length bs
    l1 = l `div` 2
    l2 = l - l1
    (bs1, bs2) = BS.splitAt l1 bs
    x1 = byteStringToIntegerBE bs1
    x2 = byteStringToIntegerBE bs2

byteStringToIntegerLE :: BS.ByteString -> Integer
byteStringToIntegerLE bs
  | l == 0 = 0
  | l == 1 = toInteger (BS.head bs)
  | otherwise = x2 `B.shiftL` (l1 * 8) B..|. x1
  where
    l = BS.length bs
    l1 = l `div` 2
    (bs1, bs2) = BS.splitAt l1 bs
    x1 = byteStringToIntegerLE bs1
    x2 = byteStringToIntegerLE bs2

-- | Construct a 'BV' from a big-endian bytestring.
--
-- >>> case byteStringBE (BS.pack [0, 1, 1]) of p -> (fstPair p, sndPair p)
-- (24,BV 257)
byteStringBE :: BS.ByteString -> Pair NatRepr BV
byteStringBE bs = case mkNatRepr (8*fromIntegral (BS.length bs)) of
  Some w -> checkNatRepr w $ Pair w (BV (byteStringToIntegerBE bs))

-- | Construct a 'BV' from a little-endian bytestring.
--
-- >>> case byteStringLE (BS.pack [0, 1, 1]) of p -> (fstPair p, sndPair p)
-- (24,BV 65792)
byteStringLE :: BS.ByteString -> Pair NatRepr BV
byteStringLE bs = case mkNatRepr (8*fromIntegral (BS.length bs)) of
  Some w -> checkNatRepr w $ Pair w (BV (byteStringToIntegerLE bs))

-- | Construct a 'BV' from a list of bytes, in big endian order (bytes
-- with lower value index in the list are mapped to higher order bytes
-- in the output bitvector).
--
<<<<<<< HEAD
-- >>> case bytesBE [0, 1, 1] of p -> (fstPair p, sndPair p)
-- (24,BV 257)
bytesBE :: [Word8] -> Pair NatRepr BV
bytesBE = byteStringBE . BS.pack
=======
-- >>> case bytesBE [2, 1] of p -> (fstPair p, sndPair p)
-- (16,BV 513)
bytesBE :: [Word8] -> Pair NatRepr BV
bytesBE [] = Pair (P.knownNat @0) (zero (P.knownNat @0))
bytesBE (b:bs) = case bytesBE bs of
  Pair w bv ->  Pair w' bv'
    where w' = (P.knownNat @8) `addNat` w
          bv' = concat (P.knownNat @8) w (word8 b) bv
>>>>>>> 2cddfe1d

-- | Construct a 'BV' from a list of bytes, in little endian order
-- (bytes with lower value index in the list are mapped to lower
-- order bytes in the output bitvector).
--
<<<<<<< HEAD
-- >>> case bytesLE [0, 1, 1] of p -> (fstPair p, sndPair p)
-- (24,BV 65792)
bytesLE :: [Word8] -> Pair NatRepr BV
bytesLE = byteStringLE . BS.pack
=======
-- >>> case bytesLE [2, 1] of p -> (fstPair p, sndPair p)
-- (16,BV 258)
bytesLE :: [Word8] -> Pair NatRepr BV
bytesLE [] = Pair (P.knownNat @0) (zero (P.knownNat @0))
bytesLE (b:bs) = case bytesLE bs of
  Pair w bv ->  Pair w' bv'
    where w' = w `addNat` (P.knownNat @8)
          bv' = concat w (P.knownNat @8) bv (word8 b)
>>>>>>> 2cddfe1d

----------------------------------------
-- BitVector -> Integer functions

-- | Unsigned interpretation of a bitvector as a positive Integer.
asUnsigned :: BV w -> Integer
asUnsigned (BV x) = x

-- | Signed interpretation of a bitvector as an Integer.
asSigned :: (1 <= w) => NatRepr w -> BV w -> Integer
asSigned w (BV x) =
  -- NB, fromNatural is OK here because we maintain the invariant that
  --  any existing BV value has a representable width
  let wInt = fromNatural (natValue w) in
  if B.testBit x (wInt - 1)
  then x - B.bit wInt
  else x

-- | Unsigned interpretation of a bitvector as a Natural.
asNatural :: BV w -> Natural
asNatural = (fromInteger :: Integer -> Natural) . asUnsigned

-- | Convert a bitvector to a list of bits, in big endian order
-- (higher order bits in the bitvector are mapped to lower indices in
-- the output list).
--
-- >>> asBitsBE (knownNat @5) (mkBV knownNat 0b1101)
-- [False,True,True,False,True]
asBitsBE :: NatRepr w -> BV w -> [Bool]
asBitsBE w bv = [ testBit' i bv | i <- fromInteger <$> [wi - 1, wi - 2 .. 0] ]
  where wi = intValue w

-- | Convert a bitvector to a list of bits, in little endian order
-- (lower order bits in the bitvector are mapped to lower indices in
-- the output list).
--
-- >>> asBitsLE (knownNat @5) (mkBV knownNat 0b1101)
-- [True,False,True,True,False]
asBitsLE :: NatRepr w -> BV w -> [Bool]
asBitsLE w bv = [ testBit' i bv | i <- fromInteger <$> [0 .. wi - 1] ]
  where wi = intValue w

----------------------------------------
-- BV w operations (fixed width)

-- | Bitwise and.
and :: BV w -> BV w -> BV w
and (BV x) (BV y) = BV (x B..&. y)

-- | Bitwise or.
or :: BV w -> BV w -> BV w
or (BV x) (BV y) = BV (x B..|. y)

-- | Bitwise xor.
xor :: BV w -> BV w -> BV w
xor (BV x) (BV y) = BV (x `B.xor` y)

-- | Bitwise complement (flip every bit).
complement :: NatRepr w -> BV w -> BV w
complement w (BV x) = mkBV' w (B.complement x)


-- | Clamp shift amounts to the word width and
--   coerce to an @Int@
shiftAmount :: NatRepr w -> Natural -> Int
shiftAmount w shf = fromNatural (min (natValue w) shf)

-- | Left shift by positive 'Natural'.
shl :: NatRepr w -> BV w -> Natural -> BV w
shl w (BV x) shf = mkBV' w (x `B.shiftL` shiftAmount w shf)

-- | Right arithmetic shift by positive 'Natural'.
ashr :: (1 <= w) => NatRepr w -> BV w -> Natural -> BV w
ashr w bv shf = mkBV' w (asSigned w bv `B.shiftR` shiftAmount w shf)

-- | Right logical shift by positive 'Natural'.
lshr :: NatRepr w -> BV w -> Natural -> BV w
lshr w (BV x) shf =
  -- Shift right (logical by default since the value is positive). No
  -- need to truncate bits, since the result is guaranteed to occupy
  -- no more bits than the input.
  BV (x `B.shiftR` shiftAmount w shf)

-- | Bitwise rotate left.
rotateL :: NatRepr w -> BV w -> Natural -> BV w
rotateL w bv rot' = leftChunk `or` rightChunk
  where rot = rot' `mod` wNatural
        leftChunk = shl w bv rot
        rightChunk = lshr w bv (wNatural - rot)
        wNatural = natValue w

-- | Bitwise rotate right.
rotateR :: NatRepr w -> BV w -> Natural -> BV w
rotateR w bv rot' = leftChunk `or` rightChunk
  where rot = rot' `mod` wNatural
        rightChunk = lshr w bv rot
        leftChunk = shl w bv (wNatural - rot)
        wNatural = natValue w

-- | The zero bitvector of any width.
zero :: NatRepr w -> BV w
zero w = checkNatRepr w $ BV 0

-- | The bitvector with value 1, of any positive width.
one :: 1 <= w => NatRepr w -> BV w
one w = checkNatRepr w $ BV 1

-- | The bitvector whose value is its own width, of any width.
width :: NatRepr w -> BV w
width w = checkNatRepr w $ BV (intValue w)

-- | The 'BV' that has a particular bit set, and is 0 everywhere
-- else.
bit :: ix+1 <= w
    => NatRepr w
    -- ^ Desired output width
    -> NatRepr ix
    -- ^ Index of bit to set
    -> BV w
bit w ix =
  checkNatRepr w $
    -- NB fromNatural is OK here because of the (ix+1<w) constraint
    BV (B.bit (fromNatural (natValue ix)))

-- | Like 'bit', but without the requirement that the index bit refers
-- to an actual bit in the output 'BV'. If it is out of range, just
-- silently return the zero bitvector.
bit' :: NatRepr w
     -- ^ Desired output width
     -> Natural
     -- ^ Index of bit to set
     -> BV w
bit' w ix
  | ix < natValue w = checkNatRepr w $ mkBV' w (B.bit (fromNatural ix))
  | otherwise = zero w

-- | @setBit bv ix@ is the same as @or bv (bit knownNat ix)@.
setBit :: ix+1 <= w
       => NatRepr ix
       -- ^ Index of bit to set
       -> BV w
       -- ^ Original bitvector
       -> BV w
setBit ix bv =
  -- NB, fromNatural is OK because of the (ix+1 <= w) constraint
  or bv (BV (B.bit (fromNatural (natValue ix))))

-- | Like 'setBit', but without the requirement that the index bit
-- refers to an actual bit in the input 'BV'. If it is out of range,
-- just silently return the original input.
setBit' :: NatRepr w
        -- ^ Desired output width
        -> Natural
        -- ^ Index of bit to set
        -> BV w
        -- ^ Original bitvector
        -> BV w
setBit' w ix bv
  | ix < natValue w = or bv (BV (B.bit (fromNatural ix)))
  | otherwise = bv

-- | @clearBit w bv ix@ is the same as @and bv (complement (bit w ix))@.
clearBit :: ix+1 <= w
         => NatRepr w
         -- ^ Desired output width
         -> NatRepr ix
         -- ^ Index of bit to clear
         -> BV w
         -- ^ Original bitvector
         -> BV w
clearBit w ix bv =
  -- NB, fromNatural is OK because of the (ix+1<=w) constraint
  and bv (complement w (BV (B.bit (fromNatural (natValue ix)))))


-- | Like 'clearBit', but without the requirement that the index bit
-- refers to an actual bit in the input 'BV'. If it is out of range,
-- just silently return the original input.
clearBit' :: NatRepr w
          -- ^ Desired output width
          -> Natural
          -- ^ Index of bit to clear
          -> BV w
          -- ^ Original bitvector
          -> BV w
clearBit' w ix bv
  | ix < natValue w = and bv (complement w (BV (B.bit (fromNatural ix))))
  | otherwise = bv

-- | @complementBit bv ix@ is the same as @xor bv (bit knownNat ix)@.
complementBit :: ix+1 <= w
              => NatRepr ix
              -- ^ Index of bit to flip
              -> BV w
              -- ^ Original bitvector
              -> BV w
complementBit ix bv =
  -- NB, fromNatural is OK because of (ix+1 <= w) constraint
  xor bv (BV (B.bit (fromNatural (natValue ix))))

-- | Like 'complementBit', but without the requirement that the index
-- bit refers to an actual bit in the input 'BV'. If it is out of
-- range, just silently return the original input.
complementBit' :: NatRepr w
               -- ^ Desired output width
               -> Natural
               -- ^ Index of bit to flip
               -> BV w
               -- ^ Original bitvector
               -> BV w
complementBit' w ix bv
  | ix < natValue w = xor bv (BV (B.bit (fromNatural ix)))
  | otherwise = bv

-- | Test if a particular bit is set.
testBit :: ix+1 <= w => NatRepr ix -> BV w -> Bool
testBit ix (BV x) = B.testBit x (fromNatural (natValue ix))

-- | Like 'testBit', but takes a 'Natural' for the bit index. If the
-- index is out of bounds, return 'False'.
testBit' :: Natural -> BV w -> Bool
testBit' ix (BV x)
  -- NB, If the index is larger than the maximum representable 'Int',
  -- this function should be 'False' by construction of 'BV'.
  | ix > fromIntegral (maxBound :: Int) = False
  | otherwise = B.testBit x (fromNatural ix)

-- | Get the number of 1 bits in a 'BV'.
popCount :: BV w -> BV w
popCount (BV x) = BV (toInteger (B.popCount x))

-- | Count trailing zeros in a 'BV'.
ctz :: NatRepr w -> BV w -> BV w
ctz w (BV x) = BV (go 0)
  where go !i | i < intValue w &&
                B.testBit x (fromInteger i) == False = go (i+1)
              | otherwise = i

-- | Count leading zeros in a 'BV'.
clz :: NatRepr w -> BV w -> BV w
clz w (BV x) = BV (go 0)
 where go !i | i < intValue w &&
               B.testBit x (fromInteger (intValue w - i - 1)) == False =
                 go (i+1)
             | otherwise = i

-- | Truncate a bitvector to a particular width given at runtime,
-- while keeping the type-level width constant.
truncBits :: Natural -> BV w -> BV w
truncBits b (BV x) = checkNatural b $ BV (x B..&. (B.bit (fromNatural b) - 1))

----------------------------------------
-- BV w arithmetic operations (fixed width)

-- | Bitvector add.
add :: NatRepr w -> BV w -> BV w -> BV w
add w (BV x) (BV y) = mkBV' w (x+y)

-- | Bitvector subtract.
sub :: NatRepr w -> BV w -> BV w -> BV w
sub w (BV x) (BV y) = mkBV' w (x-y)

-- | Bitvector multiply.
mul :: NatRepr w -> BV w -> BV w -> BV w
mul w (BV x) (BV y) = mkBV' w (x*y)

-- | Bitvector division (unsigned). Rounds to zero. Division by zero
-- yields a runtime error.
uquot :: BV w -> BV w -> BV w
uquot (BV x) (BV y) = BV (x `quot` y)

-- | Bitvector remainder after division (unsigned), when rounded to
-- zero. Division by zero yields a runtime error.
urem :: BV w -> BV w -> BV w
urem (BV x) (BV y) = BV (x `rem` y)

-- | 'uquot' and 'urem' returned as a pair.
uquotRem :: BV w -> BV w -> (BV w, BV w)
uquotRem bv1 bv2 = (uquot bv1 bv2, urem bv1 bv2)

-- | Bitvector division (signed). Rounds to zero. Division by zero
-- yields a runtime error.
squot :: (1 <= w) => NatRepr w -> BV w -> BV w -> BV w
squot w bv1 bv2 = mkBV' w (x `quot` y)
  where x = asSigned w bv1
        y = asSigned w bv2

-- | Bitvector remainder after division (signed), when rounded to
-- zero. Division by zero yields a runtime error.
srem :: (1 <= w) => NatRepr w -> BV w -> BV w -> BV w
srem w bv1 bv2 = mkBV' w (x `rem` y)
  where x = asSigned w bv1
        y = asSigned w bv2

-- | 'squot' and 'srem' returned as a pair.
squotRem :: (1 <= w) => NatRepr w -> BV w -> BV w -> (BV w, BV w)
squotRem w bv1 bv2 = (squot w bv1 bv2, srem w bv1 bv2)

-- | Bitvector division (signed). Rounds to negative infinity. Division
-- by zero yields a runtime error.
sdiv :: (1 <= w) => NatRepr w -> BV w -> BV w -> BV w
sdiv w bv1 bv2 = mkBV' w (x `div` y)
  where x = asSigned w bv1
        y = asSigned w bv2

-- | Bitvector remainder after division (signed), when rounded to
-- negative infinity. Division by zero yields a runtime error.
smod :: (1 <= w) => NatRepr w -> BV w -> BV w -> BV w
smod w bv1 bv2 = mkBV' w (x `mod` y)
  where x = asSigned w bv1
        y = asSigned w bv2

-- | 'sdiv' and 'smod' returned as a pair.
sdivMod :: (1 <= w) => NatRepr w -> BV w -> BV w -> (BV w, BV w)
sdivMod w bv1 bv2 = (sdiv w bv1 bv2, smod w bv1 bv2)

-- | Bitvector absolute value.  Returns the 2's complement
--   magnitude of the bitvector.
abs :: (1 <= w) => NatRepr w -> BV w -> BV w
abs w bv = mkBV' w (Prelude.abs (asSigned w bv))

-- | 2's complement bitvector negation.
negate :: NatRepr w -> BV w -> BV w
negate w (BV x) = mkBV' w (-x)

-- | Get the sign bit as a 'BV'.
signBit :: 1 <= w => NatRepr w -> BV w -> BV w
signBit w bv@(BV _) = lshr w bv (natValue w - 1) `and` BV 1

-- | Return 1 if positive, -1 if negative, and 0 if 0.
signum :: 1 <= w => NatRepr w -> BV w -> BV w
signum w bv = mkBV' w (Prelude.signum (asSigned w bv))

-- | Signed less than.
slt :: (1 <= w) => NatRepr w -> BV w -> BV w -> Bool
slt w bv1 bv2 = asSigned w bv1 < asSigned w bv2

-- | Signed less than or equal.
sle :: (1 <= w) => NatRepr w -> BV w -> BV w -> Bool
sle w bv1 bv2 = asSigned w bv1 <= asSigned w bv2

-- | Unsigned less than.
ult :: BV w -> BV w -> Bool
ult bv1 bv2 = asUnsigned bv1 < asUnsigned bv2

-- | Unsigned less than or equal.
ule :: BV w -> BV w -> Bool
ule bv1 bv2 = asUnsigned bv1 <= asUnsigned bv2

-- | Unsigned minimum of two bitvectors.
umin :: BV w -> BV w -> BV w
umin (BV x) (BV y) = if x < y then BV x else BV y

-- | Unsigned maximum of two bitvectors.
umax :: BV w -> BV w -> BV w
umax (BV x) (BV y) = if x < y then BV y else BV x

-- | Signed minimum of two bitvectors.
smin :: (1 <= w) => NatRepr w -> BV w -> BV w -> BV w
smin w bv1 bv2 = if asSigned w bv1 < asSigned w bv2 then bv1 else bv2

-- | Signed maximum of two bitvectors.
smax :: (1 <= w) => NatRepr w -> BV w -> BV w -> BV w
smax w bv1 bv2 = if asSigned w bv1 < asSigned w bv2 then bv2 else bv1

----------------------------------------
-- Width-changing operations

-- | Concatenate two bitvectors. The first argument gets placed in the
-- higher order bits.
--
-- >>> concat knownNat (mkBV (knownNat @3) 0b001) (mkBV (knownNat @2) 0b10)
-- BV 6
-- >>> :type it
-- it :: BV 5
concat :: NatRepr w
       -- ^ Width of higher-order bits
       -> NatRepr w'
       -- ^ Width of lower-order bits
       -> BV w
       -- ^ Higher-order bits
       -> BV w'
       -- ^ Lower-order bits
       -> BV (w+w')
concat w w' (BV hi) (BV lo) = checkNatRepr (w `addNat` w') $
  BV ((hi `B.shiftL` (fromNatural (natValue w'))) B..|. lo)

-- | Slice out a smaller bitvector from a larger one.
--
-- >>> select (knownNat @4) (knownNat @1) (mkBV (knownNat @12) 0b110010100110)
-- BV 3
-- >>> :type it
-- it :: BV 4
select :: ix + w' <= w
       => NatRepr ix
       -- ^ Index to start selecting from
       -> NatRepr w'
       -- ^ Desired output width
       -> BV w
       -- ^ Bitvector to select from
       -> BV w'
select ix w' (BV x) = mkBV' w' xShf
  -- NB fromNatural is OK because of (ix + w' <= w) constraint
  where xShf = x `B.shiftR` (fromNatural (natValue ix))

-- | Like 'select', but takes a 'Natural' as the index to start
-- selecting from. Neither the index nor the output width is checked
-- to ensure the resulting 'BV' lies entirely within the bounds of the
-- original bitvector. Any bits "selected" from beyond the bounds of
-- the input bitvector will be 0.
--
-- >>> select' (knownNat @4) 9 (mkBV (knownNat @12) 0b110010100110)
-- BV 6
-- >>> :type it
-- it :: BV 4
select' :: Natural
        -- ^ Index to start selecting from
        -> NatRepr w'
        -- ^ Desired output width
        -> BV w
        -- ^ Bitvector to select from
        -> BV w'
select' ix w' (BV x)
  | toInteger ix < toInteger (maxBound :: Int) = mkBV w' (x `B.shiftR` (fromNatural ix))
  | otherwise = zero w'

-- | Zero-extend a bitvector to one of strictly greater width.
--
-- >>> zext (knownNat @8) (mkBV (knownNat @4) 0b1101)
-- BV 13
-- >>> :type it
-- it :: BV 8
zext :: w + 1 <= w'
     => NatRepr w'
     -- ^ Desired output width
     -> BV w
     -- ^ Bitvector to extend
     -> BV w'
zext w (BV x) = checkNatRepr w $ BV x

-- | Sign-extend a bitvector to one of strictly greater width.
sext :: (1 <= w, w + 1 <= w')
     => NatRepr w
     -- ^ Width of input bitvector
     -> NatRepr w'
     -- ^ Desired output width
     -> BV w
     -- ^ Bitvector to extend
     -> BV w'
sext w w' bv = mkBV w' (asSigned w bv)

-- | Truncate a bitvector to one of strictly smaller width.
trunc :: w' + 1 <= w
      => NatRepr w'
      -- ^ Desired output width
      -> BV w
      -- ^ Bitvector to truncate
      -> BV w'
trunc w' (BV x) = mkBV' w' x

-- | Like 'trunc', but allows the input width to be greater than or
-- equal to the output width, in which case it just performs a zero
-- extension.
trunc' :: NatRepr w'
       -- ^ Desired output width
       -> BV w
       -- ^ Bitvector to truncate
       -> BV w'
trunc' w' (BV x) = mkBV w' x

-- | Wide multiply of two bitvectors.
mulWide :: NatRepr w -> NatRepr w' -> BV w -> BV w' -> BV (w+w')
mulWide w w' (BV x) (BV y) = checkNatRepr (w `addNat` w') $ BV (x*y)

----------------------------------------
-- Enum functions

-- | Unsigned successor. @succUnsigned w (maxUnsigned w)@ returns 'Nothing'.
succUnsigned :: NatRepr w -> BV w -> Maybe (BV w)
succUnsigned w (BV x) =
  if x == P.maxUnsigned w
  then Nothing
  else Just (BV (x+1))

-- | Signed successor. @succSigned w (maxSigned w)@ returns 'Nothing'.
succSigned :: 1 <= w => NatRepr w -> BV w -> Maybe (BV w)
succSigned w (BV x) =
  if x == P.maxSigned w
  then Nothing
  else Just (mkBV' w (x+1))

-- | Unsigned predecessor. @predUnsigned w zero@ returns 'Nothing'.
predUnsigned :: NatRepr w -> BV w -> Maybe (BV w)
predUnsigned w (BV x) =
  if x == P.minUnsigned w
  then Nothing
  else Just (BV (x-1))

-- | Signed predecessor. @predSigned w (minSigned w)@ returns 'Nothing'.
predSigned :: 1 <= w => NatRepr w -> BV w -> Maybe (BV w)
predSigned w bv@(BV x) =
  if bv == minSigned w
  then Nothing
  else Just (mkBV' w (x-1))

-- | List of all unsigned bitvectors from a lower to an upper bound,
-- inclusive.
enumFromToUnsigned :: BV w
                   -- ^ Lower bound
                   -> BV w
                   -- ^ Upper bound
                   -> [BV w]
enumFromToUnsigned bv1 bv2 = BV <$> [asUnsigned bv1 .. asUnsigned bv2]

-- | List of all signed bitvectors from a lower to an upper bound,
-- inclusive.
enumFromToSigned :: 1 <= w => NatRepr w
                 -> BV w
                 -- ^ Lower bound
                 -> BV w
                 -- ^ Upper bound
                 -> [BV w]
enumFromToSigned w bv1 bv2 = (BV . fromJust . signedToUnsigned w) <$> [asSigned w bv1 .. asSigned w bv2]

----------------------------------------
-- Pretty printing

-- | Pretty print in hex
ppHex :: NatRepr w -> BV w -> String
ppHex w (BV x) = "0x" ++ N.showHex x "" ++ ":" ++ ppWidth w

-- | Pretty print in binary
ppBin :: NatRepr w -> BV w -> String
ppBin w (BV x) = "0b" ++ N.showIntAtBase 2 intToDigit x "" ++ ":" ++ ppWidth w

-- | Pretty print in octal
ppOct :: NatRepr w -> BV w -> String
ppOct w (BV x) = "0o" ++ N.showOct x "" ++ ":" ++ ppWidth w

-- | Pretty print in decimal
ppDec :: NatRepr w -> BV w -> String
ppDec w (BV x) = show x ++ ":" ++ ppWidth w

ppWidth :: NatRepr w -> String
ppWidth w = "[" ++ show (natValue w) ++ "]"<|MERGE_RESOLUTION|>--- conflicted
+++ resolved
@@ -26,18 +26,13 @@
 
 import Data.BitVector.Sized.Panic (panic)
 
-<<<<<<< HEAD
-import qualified Data.Bits       as B
-import qualified Data.ByteString as BS
-import qualified Numeric         as N
-=======
 -- Qualified imports
 import qualified Data.Bits                  as B
 import qualified Data.Bits.Bitwise          as B
+import qualified Data.ByteString as BS
 import qualified Numeric                    as N
 import qualified Data.Parameterized.NatRepr as P
 import qualified Prelude as Prelude
->>>>>>> 2cddfe1d
 
 -- Unqualified imports
 import Data.Char (intToDigit)
@@ -57,10 +52,6 @@
                           , Some(..)
                           , Pair(..)
                           )
-<<<<<<< HEAD
-import qualified Data.Parameterized.NatRepr as P
-=======
->>>>>>> 2cddfe1d
 import GHC.Generics
 import GHC.TypeLits
 import Language.Haskell.TH.Lift (Lift)
@@ -259,16 +250,8 @@
 -- >>> case bitsBE [True, False] of p -> (fstPair p, sndPair p)
 -- (2,BV 2)
 bitsBE :: [Bool] -> Pair NatRepr BV
-<<<<<<< HEAD
-bitsBE [] = Pair (P.knownNat @0) (zero (P.knownNat @0))
-bitsBE (b:bs) = case bitsBE bs of
-  Pair w bv -> Pair w' bv'
-    where w' = (P.knownNat @1) `addNat` w
-          bv' = concat (P.knownNat @1) w (bool b) bv
-=======
 bitsBE bs = case mkNatRepr (fromInteger (genericLength bs)) of
   Some w -> checkNatRepr w $ Pair w (BV (B.fromListBE bs))
->>>>>>> 2cddfe1d
 
 -- | Construct a 'BV' from a list of bits, in little endian order
 -- (bits with lower value index in the list are mapped to lower order
@@ -278,16 +261,8 @@
 -- >>> case bitsLE [True, False] of p -> (fstPair p, sndPair p)
 -- (2,BV 1)
 bitsLE :: [Bool] -> Pair NatRepr BV
-<<<<<<< HEAD
-bitsLE [] = Pair (P.knownNat @0) (zero (P.knownNat @0))
-bitsLE (b:bs) = case bitsLE bs of
-  Pair w bv -> Pair w' bv'
-    where w' = w `addNat` (P.knownNat @1)
-          bv' = concat w (P.knownNat @1) bv (bool b)
-=======
 bitsLE bs = case mkNatRepr (fromInteger (genericLength bs)) of
   Some w -> checkNatRepr w $ Pair w (BV (B.fromListLE bs))
->>>>>>> 2cddfe1d
 
 -- | Convert a 'ByteString' (big-endian) of length @n@ to an 'Integer'
 -- with @8*n@ bits. This function uses a balanced binary fold to
@@ -339,41 +314,19 @@
 -- with lower value index in the list are mapped to higher order bytes
 -- in the output bitvector).
 --
-<<<<<<< HEAD
 -- >>> case bytesBE [0, 1, 1] of p -> (fstPair p, sndPair p)
 -- (24,BV 257)
 bytesBE :: [Word8] -> Pair NatRepr BV
 bytesBE = byteStringBE . BS.pack
-=======
--- >>> case bytesBE [2, 1] of p -> (fstPair p, sndPair p)
--- (16,BV 513)
-bytesBE :: [Word8] -> Pair NatRepr BV
-bytesBE [] = Pair (P.knownNat @0) (zero (P.knownNat @0))
-bytesBE (b:bs) = case bytesBE bs of
-  Pair w bv ->  Pair w' bv'
-    where w' = (P.knownNat @8) `addNat` w
-          bv' = concat (P.knownNat @8) w (word8 b) bv
->>>>>>> 2cddfe1d
 
 -- | Construct a 'BV' from a list of bytes, in little endian order
 -- (bytes with lower value index in the list are mapped to lower
 -- order bytes in the output bitvector).
 --
-<<<<<<< HEAD
 -- >>> case bytesLE [0, 1, 1] of p -> (fstPair p, sndPair p)
 -- (24,BV 65792)
 bytesLE :: [Word8] -> Pair NatRepr BV
 bytesLE = byteStringLE . BS.pack
-=======
--- >>> case bytesLE [2, 1] of p -> (fstPair p, sndPair p)
--- (16,BV 258)
-bytesLE :: [Word8] -> Pair NatRepr BV
-bytesLE [] = Pair (P.knownNat @0) (zero (P.knownNat @0))
-bytesLE (b:bs) = case bytesLE bs of
-  Pair w bv ->  Pair w' bv'
-    where w' = w `addNat` (P.knownNat @8)
-          bv' = concat w (P.knownNat @8) bv (word8 b)
->>>>>>> 2cddfe1d
 
 ----------------------------------------
 -- BitVector -> Integer functions
