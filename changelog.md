--- conflicted
+++ resolved
@@ -7,11 +7,7 @@
   * added functions `bvMulFS`/`bvMulFU` for full bitvector multiplication
     without truncation
   * removed Internal module, now export all those functions in Data.BitVector.Sized
-<<<<<<< HEAD
-  * fixed the bv*WithRepr functions, which were not truncating the inputs properly
-=======
   * fixed the bv*WithRepr functions, which were not truncating the inputs properly
 
 ## 0.1.1.1 *March 2018*
   * added BitLayout
->>>>>>> f8ca12e2
