--- conflicted
+++ resolved
@@ -24,11 +24,8 @@
   other-modules:       Data.BitVector.Sized.Internal
                        Data.BitVector.Sized.Panic
   build-depends:       base >= 4.7 && < 5,
-<<<<<<< HEAD
+                       bitwise,
                        bytestring,
-=======
-                       bitwise,
->>>>>>> 2cddfe1d
                        panic,
                        parameterized-utils,
                        th-lift
