--- conflicted
+++ resolved
@@ -1,9 +1,5 @@
 name:                bv-sized
-<<<<<<< HEAD
-version:             0.1.1.0
-=======
 version:             0.1.1.1
->>>>>>> f8ca12e2
 category:            Bit Vectors
 synopsis:            a BitVector datatype that is parameterized by the vector width
 description:
